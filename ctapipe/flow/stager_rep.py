--- conflicted
+++ resolved
@@ -13,12 +13,9 @@
     PRODUCER = 2
     CONSUMER = 3
 
-<<<<<<< HEAD
     def __init__(self,name,next_steps=None,running=0,
-=======
-    def __init__(self,name,next_steps=list(),running=0,
->>>>>>> ae52b9cd
-                nb_job_done=0, queue_length = 0, nb_process = 1, step_type=STAGER):
+                 nb_job_done=0, queue_length = 0, 
+                 nb_process = 1, step_type=STAGER):
         self.type = step_type
         self.name = name
         self.next_steps = next_steps or []
