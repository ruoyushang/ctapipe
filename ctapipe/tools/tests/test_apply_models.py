--- conflicted
+++ resolved
@@ -116,39 +116,6 @@
     assert f"{prefix}_tel_prediction" in events.colnames
     assert f"{prefix}_tel_is_valid" in events.colnames
 
-<<<<<<< HEAD
-
-def test_apply_both(
-    energy_regressor_path,
-    particle_classifier_path,
-    dl2_shower_geometry_file_lapalma,
-    tmp_path,
-):
-    from ctapipe.tools.apply_models import ApplyModels
-
-    input_path = dl2_shower_geometry_file_lapalma
-    output_path = tmp_path / "particle-and-energy.dl2.h5"
-
-    ret = run_tool(
-        ApplyModels(),
-        argv=[
-            f"--input={input_path}",
-            f"--output={output_path}",
-            f"--particle-classifier={particle_classifier_path}",
-            f"--energy-regressor={energy_regressor_path}",
-            "--StereoMeanCombiner.weights=konrad",
-        ],
-    )
-    assert ret == 0
-
-    loader = TableLoader(output_path, load_dl2=True)
-
-    events = loader.read_subarray_events()
-    assert "ExtraTreesRegressor_energy" in events.colnames
-    assert "ExtraTreesClassifier_prediction" in events.colnames
-
-    events = loader.read_telescope_events()
-    assert "ExtraTreesClassifier_prediction" in events.colnames
     assert "ExtraTreesRegressor_energy" in events.colnames
 
     from ctapipe.io.tests.test_table_loader import check_equal_array_event_order
@@ -157,7 +124,4 @@
     particle_clf = read_table(
         output_path, "/dl2/event/subarray/classification/ExtraTreesClassifier"
     )
-    check_equal_array_event_order(trigger, particle_clf)
-=======
-    assert "ExtraTreesRegressor_energy" in events.colnames
->>>>>>> 0c789049
+    check_equal_array_event_order(trigger, particle_clf)