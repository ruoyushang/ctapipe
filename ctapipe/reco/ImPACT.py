#!/usr/bin/env python3
"""

"""
import math


import numpy as np
from astropy import units as u
from iminuit import Minuit

from ctapipe.coordinates import (HorizonFrame,
                                 NominalFrame,
                                 TiltedGroundFrame,
                                 GroundFrame,
                                 project_to_ground)
from ctapipe.image import poisson_likelihood_gaussian
from ctapipe.io.containers import (ReconstructedShowerContainer,
                                   ReconstructedEnergyContainer)
from ctapipe.reco.reco_algorithms import RecoShowerGeomAlgorithm
from ctapipe.reco.shower_max import ShowerMaxEstimator
from ctapipe.utils import TableInterpolator
from ctapipe import instrument


__all__ = ['ImPACTFitter']

class ImPACTFitter(RecoShowerGeomAlgorithm):
    """This class is an implementation if the impact_reco Monte Carlo
    Template based image fitting method from [parsons14]_.  This method uses a
    comparision of the predicted image from a library of image
    templates to perform a maximum likelihood fit for the shower axis,
    energy and height of maximum.

    Because this application is computationally intensive the usual
    advice to use astropy units for all quantities is ignored (as
    these slow down some computations), instead units within the class
    are fixed:

    - Angular units in radians
    - Distance units in metres
    - Energy units in TeV

    References
    ----------
    .. [parsons14] Parsons & Hinton, Astroparticle Physics 56 (2014), pp. 26-34

    """

    def __init__(self, fit_xmax=True, root_dir="."):

        # First we create a dictionary of image template interpolators
        # for each telescope type
        self.root_dir = root_dir
        self.prediction = dict()
<<<<<<< HEAD
        self.file_names = {"GCT":"SST-GCT.table.gz", "LSTCam":"LST.table.gz",
                           "NectarCam":"MST.table.gz", "FlashCam":"MST.table.gz"}

        # We also need a conversion function from height above ground to depth of maximum
        # To do this we need the conversion table from CORSIKA
        #self.shower_max = ShowerMaxEstimator('paranal')

        # For likelihood calculation we need the with of the pedestal distribution for each pixel
        # currently this is not availible from the calibration, so for now lets hard code it in a dict
        self.ped_table = {"LSTCam": 1.3, "NectarCam": 1.3, "FlashCam": 2.3,"GCT": 0.5}
        self.spe = 0.5 # Also hard code single p.e. distribution width

        # Also we need to scale the impact_reco templates a bit, this will be fixed later
        self.scale = {"LSTCam": 1.2, "NectarCam": 1.2, "FlashCam": 1.1, "GCT": 0.75}

        # Next we need the position, area and amplitude from each pixel in the event
        # making this a class member makes passing them around much easier
=======
        self.file_names = {"GATE": "SST-GCT.table.gz", "LSTCam":
                           "LST.table.gz", "NectarCam":
                           "MST.table.gz", "FlashCam": "MST.table.gz"}

        # We also need a conversion function from height above ground
        # to depth of maximum To do this we need the conversion table
        # from CORSIKA
        self.shower_max = ShowerMaxEstimator('paranal')

        # For likelihood calculation we need the with of the pedestal
        # distribution for each pixel currently this is not availible
        # from the calibration, so for now lets hard code it in a dict
        self.ped_table = {"LSTCam": 1.3, "NectarCam": 1.3,
                          "FlashCam": 2.3, "GATE": 0.5}
        self.spe = 0.5  # Also hard code single p.e. distribution width

        # Also we need to scale the impact_reco templates a bit, this
        # will be fixed later
        self.scale = {"LSTCam": 1.2, "NectarCam": 1.2,
                      "FlashCam": 1.1, "GATE": 0.75}

        # Next we need the position, area and amplitude from each
        # pixel in the event making this a class member makes passing
        # them around much easier
>>>>>>> 7b8367de
        self.pixel_x = 0
        self.pixel_y = 0
        self.pixel_area = 0
        self.image = 0
        self.type = ("LST")
        # We also need telescope positions
        self.tel_pos_x = 0
        self.tel_pos_y = 0
        # And the peak of the images
        self.peak_x = 0
        self.peak_y = 0
        self.peak_amp = 0

        self.fit_xmax = fit_xmax
        self.ped = dict()

        self.array_direction = 0

    def initialise_templates(self, tel_type):
        """Check if templates for a given telescope type has been initialised
        and if not do it and add to the dictionary

        Parameters
        ----------
        tel_type: dictionary
            Dictionary of telescope types in event

        Returns
        -------
        boolean: Confirm initialisation

        """
        for t in tel_type:
            if tel_type[t] in self.prediction.keys():
                continue

            self.prediction[tel_type[t]] = \
                TableInterpolator(self.root_dir + "/" +
                                  self.file_names[tel_type[t]])

        return True

    def get_brightest_mean(self, num_pix=3):
        """This is a simple function to find the peak position of each image
        in an event which will be used later in the Xmax
        calculation. Peak is found by taking the average position of
        the n hottest pixels in the image.

        Parameters
        ----------
        num_pix: int
            Number of pixels the average position from

        Returns
        -------
            None

        """
        peak_x = np.zeros(
            [len(self.pixel_x)])  # Create blank arrays for peaks
                                  # rather than a dict (faster)
        peak_y = np.zeros(peak_x.shape)
        peak_amp = np.zeros(peak_x.shape)

        # Loop over all tels to take weighted average of pixel
        # positions This loop could maybe be replaced by an array
        # operation by a numpy wizard

        tel_num = 0
        for tel in self.image:
<<<<<<< HEAD
            top_index = self.image[tel].argsort()[-1*num_pix:][::-1]
=======
            top_index = self.image[tel].argsort()[-1 * num_pix:][::-1]
            print(top_index, self.pixel_x[tel][top_index],
                  self.image[tel][top_index])
>>>>>>> 7b8367de
            weight = self.image[tel][top_index]
            weighted_x = self.pixel_x[tel][top_index] * weight
            weighted_y = self.pixel_y[tel][top_index] * weight

            ppx = np.sum(weighted_x) / np.sum(weight)
            ppy = np.sum(weighted_y) / np.sum(weight)

            peak_x[tel_num] = ppx  # Fill up array
            peak_y[tel_num] = ppy
            peak_amp[tel_num] = np.sum(weight)
            tel_num += 1

        self.peak_x = peak_x  # * unit # Add to class member
        self.peak_y = peak_y  # * unit
        self.peak_amp = peak_amp

    # This function would be useful elsewhere so probably be implemented in a
    # more general form
    def get_shower_max(self, source_x, source_y, core_x, core_y, zen):
        """Function to calculate the depth of shower maximum geometrically
        under the assumption that the shower maximum lies at the
        brightest point of the camera image.

        Parameters
        ----------
        source_x: float
            Event source position in nominal frame
        source_y: float
            Event source position in nominal frame
        core_x: float
            Event core position in telescope tilted frame
        core_y: float
            Event core position in telescope tilted frame
        zen: float
            Zenith angle of event

        Returns
        -------
        float: Depth of maximum of air shower

        """

        # Calculate displacement of image centroid from source position (in
        # rad)
        disp = np.sqrt(np.power(self.peak_x - source_x, 2) +
                       np.power(self.peak_y - source_y, 2))
        # Calculate impact parameter of the shower
        impact = np.sqrt(np.power(np.array(list(self.tel_pos_x.values()))
                                  - core_x, 2) +
                         np.power(np.array(list(self.tel_pos_y.values()))
                                  - core_y, 2))

        # Distance above telescope is ration of these two (small angle)
        height = impact / disp
        weight = np.sqrt(self.peak_amp)  # weight average by amplitude

        # Take weighted mean of esimates
        mean_height = np.sum(height * weight) / np.sum(weight)
        # This value is height above telescope in the tilted system,
        # we should convert to height above ground
        mean_height *= np.cos(zen)
        # Add on the height of the detector above sea level
        mean_height += 2100

        if mean_height > 100000 or np.isnan(mean_height):
            mean_height = 100000

        mean_height *= u.m
        # Lookup this height in the depth tables, the convert Hmax to Xmax
        x_max = self.shower_max.interpolate(mean_height.to(u.km))
        # Convert to slant depth
        x_max /= np.cos(zen)

        return x_max

    @staticmethod
    def rotate_translate(pixel_pos_x, pixel_pos_y, x_trans, y_trans, phi):
        """
        Function to perform rotation and translation of pixel lists

        Parameters
        ----------
        pixel_pos_x: ndarray
            Array of pixel x positions
        pixel_pos_y: ndarray
            Array of pixel x positions
        x_trans: float
            Translation of position in x coordinates
        y_trans: float
            Translation of position in y coordinates
        phi: float
            Rotation angle of pixels
        
        Returns
        -------
            ndarray,ndarray: Transformed pixel x and y coordinates

        """

        pixel_pos_trans_x = (pixel_pos_x - x_trans) * \
            np.cos(phi) - (pixel_pos_y - y_trans) * np.sin(phi)
        pixel_pos_trans_y = (pixel_pos_x - x_trans) * \
            np.sin(phi) + (pixel_pos_y - y_trans) * np.cos(phi)
        return pixel_pos_trans_x, pixel_pos_trans_y

    def image_prediction(self, type, zenith, azimuth, energy, impact, x_max, pix_x, pix_y):
        """Creates predicted image for the specified pixels, interpolated
        from the template library.

        Parameters
        ----------
        type: string
            Telescope type specifier
        zenith: float
            Zenith angle of observations
        azimuth: float
            Azimuth angle of observations
        energy: float
            Event energy (TeV)
        impact: float
            Impact diance of shower (metres)
        x_max: float
            Depth of shower maximum (num bins from expectation)
        pix_x: ndarray
            X coordinate of pixels
        pix_y: ndarray
            Y coordinate of pixels

        Returns
        -------
        ndarray: predicted amplitude for all pixels

        """

        return self.prediction[type].interpolate([energy, impact,
                                                  x_max], pix_x, pix_y)

    def get_prediction(self, tel_id, shower_reco, energy_reco):

        horizon_seed = HorizonFrame(az=shower_reco.az, alt=shower_reco.alt)
        nominal_seed = horizon_seed.transform_to(
            NominalFrame(array_direction=horizon_seed))
        source_x = nominal_seed.x.to(u.rad).value
        source_y = nominal_seed.y.to(u.rad).value

<<<<<<< HEAD
        ground = GroundFrame(x=shower_reco.core_x, y=shower_reco.core_y, z=0*u.m)
        tilted = ground.transform_to(
            TiltedGroundFrame(pointing_direction=self.array_direction))
        tilt_x = tilted.x.to(u.m).value
        tilt_y = tilted.y.to(u.m).value

        zenith = 90*u.deg - self.array_direction.alt
        azimuth = self.array_direction.az
=======
        print(self.array_direction[0])
        ground = GroundFrame(x=shower_reco.core_x,
                             y=shower_reco.core_y, z=0 * u.m)
        tilted = ground.transform_to(
            TiltedGroundFrame(
                pointing_direction=HorizonFrame(alt=self.array_direction[0],
                                                az=self.array_direction[1])
            )
        )
        tilt_x = tilted.x.to(u.m).value
        tilt_y = tilted.y.to(u.m).value

        zenith = 90 * u.deg - self.array_direction[0]
        azimuth = self.array_direction[1]
>>>>>>> 7b8367de

        x_max_exp = 300 + 93 * np.log10(energy_reco.energy.value)
        x_max = shower_reco.h_max / np.cos(zenith)

        # Convert to binning of Xmax, addition of 100 can probably be removed
        x_max_bin = x_max.value - x_max_exp
        if x_max_bin > 100:
            x_max_bin = 100
        if x_max_bin < -100:
            x_max_bin = -100

        impact = np.sqrt(pow(self.tel_pos_x[tel_id] - tilt_x, 2) +
                         pow(self.tel_pos_y[tel_id] - tilt_y, 2))

        phi = np.arctan2( (self.tel_pos_y[tel_id] - tilt_y),
                          (self.tel_pos_x[tel_id] - tilt_x))

        pix_x_rot, pix_y_rot = self.rotate_translate(self.pixel_x[tel_id]
                                                     * -1,
                                                     self.pixel_y[tel_id],
                                                     source_x,
                                                     source_y, phi)

        prediction = self.image_prediction(self.type[tel_id],
                                           20 * u.deg,
                                           0 * u.deg,
                                           energy_reco.energy.value,
                                           impact, x_max_bin,
                                           pix_x_rot * (180 / math.pi),
                                           pix_y_rot * (180 / math.pi))

        prediction *= self.scale[self.type[tel_id]]
        prediction[prediction < 0] = 0
        prediction[np.isnan(prediction)] = 0

        return prediction

    def get_likelihood(self, source_x, source_y, core_x, core_y,
                       energy, x_max_scale):
        """Get the likelihood that the image predicted at the given test
        position matches the camera image.

        Parameters
        ----------
        source_x: float
            Source position of shower in the nominal system (in deg)
        source_y: float
            Source position of shower in the nominal system (in deg)
        core_x: float
            Core position of shower in tilted telescope system (in m)
        core_y: float
            Core position of shower in tilted telescope system (in m)
        energy: float
            Shower energy (in TeV)
        x_max_scale: float
            Scaling factor applied to geometrically calculated Xmax

        Returns
        -------
        float: Likelihood the model represents the camera image at this position

        """

        # First we add units back onto everything.  Currently not
        # handled very well, maybe in future we could just put
        # everything in the correct units when loading in the class
        # and ignore them from then on

<<<<<<< HEAD
        zenith = 90*u.deg - self.array_direction.alt
        azimuth = self.array_direction.az
=======
        zenith = 90 * u.deg - self.array_direction[0]
        azimuth = self.array_direction[1]
>>>>>>> 7b8367de
        # Geometrically calculate the depth of maximum given this test position

        if self.fit_xmax:
            #x_max = self.get_shower_max(source_x, source_y,
            #                            core_x, core_y,
            #                            zenith.to(u.rad).value) * x_max_scale

            # Calculate expected Xmax given this energy
            x_max_exp = 300 + 93 * np.log10(energy)

<<<<<<< HEAD
            # Convert to binning of Xmax, addition of 100 can probably be removed
            #x_max_bin = x_max.value - x_max_exp
            x_max_bin = 0
=======
            # Convert to binning of Xmax, addition of 100 can probably be
            # removed
            x_max_bin = x_max.value - x_max_exp
>>>>>>> 7b8367de

            # Check for range
            if x_max_bin > 100:
                x_max_bin = 100
            if x_max_bin < -100:
                x_max_bin = -100
        else:
            x_max_bin = x_max_scale * 37.8
            if x_max_bin < 13:
                x_max_bin = 13

        sum_like = 0
        for tel_count in self.image:  # Loop over all telescopes
            # Calculate impact distance for all telescopes
            impact = np.sqrt(pow(self.tel_pos_x[tel_count] - core_x, 2)
                             + pow(self.tel_pos_y[tel_count] - core_y, 2))
            # And the expected rotation angle
            phi = np.arctan2((self.tel_pos_y[tel_count] - core_y),
                             (self.tel_pos_x[tel_count] - core_x))  # - (math.pi/2.)

            # Rotate and translate all pixels such that they match the
            # template orientation
            pix_x_rot, pix_y_rot = self.rotate_translate(
                self.pixel_x[tel_count] * -1,
                self.pixel_y[tel_count],
                source_x, source_y, phi
            )

            # Then get the predicted image, convert pixel positions to deg
            prediction = self.image_prediction(
                self.type[tel_count],
                zenith, azimuth, energy, impact, x_max_bin,
                pix_x_rot * (180 / math.pi),
                pix_y_rot * (180 / math.pi)
            )
            prediction[np.isnan(prediction)] = 0
            prediction[prediction < 1e-6] = 1e-6

            # Scale templates to match simulations
            prediction *= self.scale[self.type[tel_count]]
            # Get likelihood that the prediction matched the camera image
            like = poisson_likelihood_gaussian(self.image[tel_count],
                                               prediction,
                                               self.spe,
                                               self.ped[tel_count])
            if np.any(prediction == np.inf):
                print("inf found at ", self.type[tel_count], zenith,
                      azimuth, energy, impact, x_max_bin)
            like[np.isnan(like)] = 1e9
            sum_like += np.sum(like)
            if np.sum(prediction) is 0:
                sum_like += 1e9

        return sum_like

    def get_likelihood_min(self, x):
        """Wrapper class around likelihood function for use with scipy
        minimisers

        Parameters
        ----------
        x: ndarray
            Array of minimisation parameters

        Returns
        -------
        float: Likelihood value of test position

        """
        return self.get_likelihood(x[0], x[1], x[2], x[3], x[4], x[5])

    def set_event_properties(self, image, pixel_x, pixel_y,
                             pixel_area, type_tel, tel_x, tel_y,
                             array_direction):
        """The setter class is used to set the event properties within this
        class before minimisation can take place. This simply copies a
        bunch of useful properties to class members, so that we can
        use them later without passing all this information around.

        Parameters
        ----------
        image: dictionary
            Amplitude of pixels in camera images
        pixel_x: dictionary
            X position of pixels in nominal system
        pixel_y: dictionary
            Y position of pixels in nominal system
        pixel_area: dictionary
            Area of pixel in each telescope type
        type_tel: dictionary
            Type of telescope
        tel_x: dictionary
            X position of telescope
        tel_y: dictionary
            Y position of telescope

        Returns
        -------
        None

        """
        # First store these parameters in the class so we can use them
        # in minimisation For most values this is simply copying
        self.image = image

        self.pixel_x = dict()
        self.pixel_y = dict()

        self.tel_pos_x = dict()
        self.tel_pos_y = dict()
        self.pixel_area = dict()
        self.ped = dict()

        # So here we must loop over the telescopes
        for x in tel_x:
            self.pixel_x[x] = pixel_x[x].to(u.rad).value
            self.pixel_y[x] = pixel_y[x].to(u.rad).value

            self.tel_pos_x[x] = tel_x[x].value
            self.tel_pos_y[x] = tel_y[x].value
            self.pixel_area[x] = pixel_area[x].value
            # Here look up pedestal value
            self.ped[x] = self.ped_table[type_tel[x]]

        self.get_brightest_mean(num_pix=5)
        self.type = type_tel
        self.initialise_templates(type_tel)

        self.array_direction = array_direction

    def predict(self, shower_seed, energy_seed):
        """

        Parameters
        ----------
        source_x: float
            Initial guess of source position in the nominal frame
        source_y: float
            Initial guess of source position in the nominal frame
        core_x: float
            Initial guess of the core position in the tilted system
        core_y: float
            Initial guess of the core position in the tilted system
        energy: float
            Initial guess of energy

        Returns
        -------
        Shower object with fit results
        """
        horizon_seed = HorizonFrame(az=shower_seed.az, alt=shower_seed.alt)
<<<<<<< HEAD
        nominal_seed = horizon_seed.transform_to(NominalFrame(array_direction=self.array_direction))
        print(nominal_seed)
        print(horizon_seed)
        print(self.array_direction)
=======
        nominal_seed = horizon_seed.transform_to(
            NominalFrame(array_direction=self.array_direction)
        )

>>>>>>> 7b8367de
        source_x = nominal_seed.x.to(u.rad).value
        source_y = nominal_seed.y.to(u.rad).value

        ground = GroundFrame(x=shower_seed.core_x,
                             y=shower_seed.core_y, z=0 * u.m)
        tilted = ground.transform_to(
            TiltedGroundFrame(pointing_direction=self.array_direction)
        )
        tilt_x = tilted.x.to(u.m).value
        tilt_y = tilted.y.to(u.m).value

        lower_en_limit = energy_seed.energy * 0.1
        if lower_en_limit < 0.04 * u.TeV:
            lower_en_limit = 0.04 * u.TeV
        # Create Minuit object with first guesses at parameters, strip away the
        # units as Minuit doesnt like them
        min = Minuit(self.get_likelihood,
                     print_level=1,
                     source_x=source_x,
                     error_source_x=0.01 / 57.3,
                     fix_source_x=False,
                     limit_source_x=(source_x - 0.5 / 57.3,
                                     source_x + 0.5 / 57.3),
                     source_y=source_y,
                     error_source_y=0.01 / 57.3,
                     fix_source_y=False,
                     limit_source_y=(source_y - 0.5 / 57.3,
                                     source_y + 0.5 / 57.3),
                     core_x=tilt_x,
                     error_core_x=10,
                     limit_core_x=(tilt_x - 200, tilt_x + 200),
                     core_y=tilt_y,
                     error_core_y=10,
                     limit_core_y=(tilt_y - 200, tilt_y + 200),
                     energy=energy_seed.energy.value,
                     error_energy=energy_seed.energy.value * 0.05,
                     limit_energy=(lower_en_limit.value,
                                   energy_seed.energy.value * 10.),
                     x_max_scale=1, error_x_max_scale=0.1,
                     limit_x_max_scale=(0.5, 2),
                     fix_x_max_scale=False,
                     errordef=1)

        min.tol *= 1000
        min.strategy = 0

        # Perform minimisation
        migrad = min.migrad()
        fit_params = min.values
        errors = min.errors
    #    print(migrad)
    #    print(min.minos())

        # container class for reconstructed showers '''
        shower_result = ReconstructedShowerContainer()

        nominal = NominalFrame(x=fit_params["source_x"] * u.rad,
                               y=fit_params["source_y"] * u.rad,
                               array_direction=self.array_direction)
        horizon = nominal.transform_to(HorizonFrame())

        shower_result.alt, shower_result.az = horizon.alt, horizon.az
        tilted = TiltedGroundFrame(x=fit_params["core_x"] * u.m,
                                   y=fit_params["core_y"] * u.m,
                                   pointing_direction=self.array_direction)
        ground = project_to_ground(tilted)

        shower_result.core_x = ground.x
        shower_result.core_y = ground.y

        shower_result.is_valid = True

        shower_result.alt_uncert = np.nan
        shower_result.az_uncert = np.nan
        shower_result.core_uncert = np.nan
<<<<<<< HEAD
        zenith = 90*u.deg - self.array_direction.alt
        #shower_result.h_max = fit_params["x_max_scale"] * \
        #                      self.get_shower_max(fit_params["source_x"],fit_params[
        # "source_y"],
         #                                         fit_params["core_x"],fit_params[
        # "core_y"],
         #                                         zenith.to(u.rad).value)
        #shower_result.h_max_uncert = errors["x_max_scale"] * shower_result.h_max
=======
        zenith = 90 * u.deg - self.array_direction[0]
        shower_result.h_max = fit_params["x_max_scale"] * \
            self.get_shower_max(fit_params["source_x"],
                                fit_params["source_y"],
                                fit_params["core_x"],
                                fit_params["core_y"],
                                zenith.to(u.rad).value)
        shower_result.h_max_uncert = errors["x_max_scale"] * shower_result.h_max
>>>>>>> 7b8367de
        shower_result.goodness_of_fit = np.nan
        shower_result.tel_ids = list(self.image.keys())

        energy_result = ReconstructedEnergyContainer()
        energy_result.energy = fit_params["energy"] * u.TeV
        energy_result.energy_uncert = errors["energy"] * u.TeV
        energy_result.is_valid = True
        energy_result.tel_ids = list(self.image.keys())
        # Return interesting stuff

        return shower_result, energy_result

    # These drawing functions should really be moved elsewhere, as
    # drawing a 2D map of the array is quite generic and should
    # probably live in plotting
    def draw_surfaces(self, x_src, y_src, x_grd, y_grd, energy, xmax):
        """Simple function to draw the surface of the test statistic in both
        the nominal and tilted planes while keeping the values in the
        other plane fixed at the best fit value.

        Parameters
        ----------
        x_src: float
            Source position in nominal coordinates (centre of map)
        y_src: float
            Source position in nominal coordinates (centre of map)
        x_grd: float
            Ground position in tilted coordinates (centre of map)
        y_grd: float
            Ground position in tilted coordinates (centre of map)

        """
        import matplotlib.pyplot as plt 
        fig = plt.figure(figsize=(12, 6))
        nom1 = fig.add_subplot(121)
        self.draw_nominal_surface(x_src, y_src, x_grd, y_grd, energy,
                                  xmax, nom1, bins=30, range=0.5 * u.deg)
        nom1.plot(x_src, y_src, "wo")

        tilt1 = fig.add_subplot(122)
        self.draw_tilted_surface(x_src, y_src, x_grd, y_grd, energy,
                                 xmax, tilt1, bins=30, range=100 * u.m)
        tilt1.plot(x_grd, y_grd, "wo")

        plt.show()

        return

    def draw_nominal_surface(self, x_src, y_src, x_grd, y_grd,
                             energy, xmax, plot_name, bins=30, range=1):
        """
        Function for creating test statistic surface in nominal plane

        Parameters
        ----------
        x_src: float
            Source position in nominal coordinates (centre of map)
        y_src: float
            Source position in nominal coordinates (centre of map)
        x_grd: float
            Ground position in tilted coordinates (centre of map)
        y_grd: float
            Ground position in tilted coordinates (centre of map)
        plot_name: matplotlib axis
            Subplot in which to include this plot
        bins: int
            Number of bins in each axis
        range: float
            Size of map

        Returns
        -------
            None
        """
        import matplotlib.pyplot as plt
        x_dir = np.linspace(x_src - range, x_src + range, num=bins)
        y_dir = np.linspace(y_src - range, y_src + range, num=bins)
        w = np.zeros([bins, bins])

        i = 0
        for xb in x_dir:
            j = 0
            for yb in y_dir:
                w[i][j] = self.get_likelihood(xb.to(u.rad).value,
                                              yb.to(u.rad).value,
                                              x_grd.value,
                                              y_grd.value,
                                              energy.value, xmax)
                j += 1
            i += 1

        return plot_name.imshow(w, interpolation="nearest",
                                cmap=plt.cm.viridis_r,
                                extent=(x_src.value - range.value,
                                        x_src.value + range.value, y_src.value
                                        - range.value, y_src.value +
                                        range.value))

    def draw_tilted_surface(self, x_src, y_src, x_grd, y_grd, energy,
                            xmax, bins=50, range=100 * u.m):
        """
        Function for creating test statistic surface in tilted plane

        Parameters
        ----------
        x_src: float
            Source position in nominal coordinates (centre of map)
        y_src: float
            Source position in nominal coordinates (centre of map)
        x_grd: float
            Ground position in tilted coordinates (centre of map)
        y_grd: float
            Ground position in tilted coordinates (centre of map)
        plot_name: matplotlib axis
            Subplot in which to include this plot
        bins: int
            Number of bins in each axis
        range: float
            Size of map

        Returns
        -------
            None
        """
        import matplotlib.pyplot as plt
        x_ground_list = np.linspace(x_grd - range, x_grd + range, num=bins)
        y_ground_list = np.linspace(y_grd - range, y_grd + range, num=bins)
        w = np.zeros([bins, bins])

        i = 0
        for xb in x_ground_list:
            j = 0
            for yb in y_ground_list:
                w[i][j] = self.get_likelihood(x_src.to(u.rad).value,
                                              y_src.to(u.rad).value,
                                              xb.value, yb.value,
                                              energy.value, xmax)
                j += 1

            i += 1

        X, Y = np.meshgrid(x_ground_list, y_ground_list)
        return X, Y, w<|MERGE_RESOLUTION|>--- conflicted
+++ resolved
@@ -53,7 +53,7 @@
         # for each telescope type
         self.root_dir = root_dir
         self.prediction = dict()
-<<<<<<< HEAD
+
         self.file_names = {"GCT":"SST-GCT.table.gz", "LSTCam":"LST.table.gz",
                            "NectarCam":"MST.table.gz", "FlashCam":"MST.table.gz"}
 
@@ -71,32 +71,7 @@
 
         # Next we need the position, area and amplitude from each pixel in the event
         # making this a class member makes passing them around much easier
-=======
-        self.file_names = {"GATE": "SST-GCT.table.gz", "LSTCam":
-                           "LST.table.gz", "NectarCam":
-                           "MST.table.gz", "FlashCam": "MST.table.gz"}
-
-        # We also need a conversion function from height above ground
-        # to depth of maximum To do this we need the conversion table
-        # from CORSIKA
-        self.shower_max = ShowerMaxEstimator('paranal')
-
-        # For likelihood calculation we need the with of the pedestal
-        # distribution for each pixel currently this is not availible
-        # from the calibration, so for now lets hard code it in a dict
-        self.ped_table = {"LSTCam": 1.3, "NectarCam": 1.3,
-                          "FlashCam": 2.3, "GATE": 0.5}
-        self.spe = 0.5  # Also hard code single p.e. distribution width
-
-        # Also we need to scale the impact_reco templates a bit, this
-        # will be fixed later
-        self.scale = {"LSTCam": 1.2, "NectarCam": 1.2,
-                      "FlashCam": 1.1, "GATE": 0.75}
-
-        # Next we need the position, area and amplitude from each
-        # pixel in the event making this a class member makes passing
-        # them around much easier
->>>>>>> 7b8367de
+
         self.pixel_x = 0
         self.pixel_y = 0
         self.pixel_area = 0
@@ -167,13 +142,8 @@
 
         tel_num = 0
         for tel in self.image:
-<<<<<<< HEAD
             top_index = self.image[tel].argsort()[-1*num_pix:][::-1]
-=======
-            top_index = self.image[tel].argsort()[-1 * num_pix:][::-1]
-            print(top_index, self.pixel_x[tel][top_index],
-                  self.image[tel][top_index])
->>>>>>> 7b8367de
+
             weight = self.image[tel][top_index]
             weighted_x = self.pixel_x[tel][top_index] * weight
             weighted_y = self.pixel_y[tel][top_index] * weight
@@ -319,7 +289,6 @@
         source_x = nominal_seed.x.to(u.rad).value
         source_y = nominal_seed.y.to(u.rad).value
 
-<<<<<<< HEAD
         ground = GroundFrame(x=shower_reco.core_x, y=shower_reco.core_y, z=0*u.m)
         tilted = ground.transform_to(
             TiltedGroundFrame(pointing_direction=self.array_direction))
@@ -328,22 +297,6 @@
 
         zenith = 90*u.deg - self.array_direction.alt
         azimuth = self.array_direction.az
-=======
-        print(self.array_direction[0])
-        ground = GroundFrame(x=shower_reco.core_x,
-                             y=shower_reco.core_y, z=0 * u.m)
-        tilted = ground.transform_to(
-            TiltedGroundFrame(
-                pointing_direction=HorizonFrame(alt=self.array_direction[0],
-                                                az=self.array_direction[1])
-            )
-        )
-        tilt_x = tilted.x.to(u.m).value
-        tilt_y = tilted.y.to(u.m).value
-
-        zenith = 90 * u.deg - self.array_direction[0]
-        azimuth = self.array_direction[1]
->>>>>>> 7b8367de
 
         x_max_exp = 300 + 93 * np.log10(energy_reco.energy.value)
         x_max = shower_reco.h_max / np.cos(zenith)
@@ -412,13 +365,9 @@
         # everything in the correct units when loading in the class
         # and ignore them from then on
 
-<<<<<<< HEAD
         zenith = 90*u.deg - self.array_direction.alt
         azimuth = self.array_direction.az
-=======
-        zenith = 90 * u.deg - self.array_direction[0]
-        azimuth = self.array_direction[1]
->>>>>>> 7b8367de
+
         # Geometrically calculate the depth of maximum given this test position
 
         if self.fit_xmax:
@@ -429,15 +378,9 @@
             # Calculate expected Xmax given this energy
             x_max_exp = 300 + 93 * np.log10(energy)
 
-<<<<<<< HEAD
             # Convert to binning of Xmax, addition of 100 can probably be removed
             #x_max_bin = x_max.value - x_max_exp
             x_max_bin = 0
-=======
-            # Convert to binning of Xmax, addition of 100 can probably be
-            # removed
-            x_max_bin = x_max.value - x_max_exp
->>>>>>> 7b8367de
 
             # Check for range
             if x_max_bin > 100:
@@ -589,17 +532,11 @@
         Shower object with fit results
         """
         horizon_seed = HorizonFrame(az=shower_seed.az, alt=shower_seed.alt)
-<<<<<<< HEAD
         nominal_seed = horizon_seed.transform_to(NominalFrame(array_direction=self.array_direction))
         print(nominal_seed)
         print(horizon_seed)
         print(self.array_direction)
-=======
-        nominal_seed = horizon_seed.transform_to(
-            NominalFrame(array_direction=self.array_direction)
-        )
-
->>>>>>> 7b8367de
+
         source_x = nominal_seed.x.to(u.rad).value
         source_y = nominal_seed.y.to(u.rad).value
 
@@ -675,7 +612,7 @@
         shower_result.alt_uncert = np.nan
         shower_result.az_uncert = np.nan
         shower_result.core_uncert = np.nan
-<<<<<<< HEAD
+
         zenith = 90*u.deg - self.array_direction.alt
         #shower_result.h_max = fit_params["x_max_scale"] * \
         #                      self.get_shower_max(fit_params["source_x"],fit_params[
@@ -684,16 +621,7 @@
         # "core_y"],
          #                                         zenith.to(u.rad).value)
         #shower_result.h_max_uncert = errors["x_max_scale"] * shower_result.h_max
-=======
-        zenith = 90 * u.deg - self.array_direction[0]
-        shower_result.h_max = fit_params["x_max_scale"] * \
-            self.get_shower_max(fit_params["source_x"],
-                                fit_params["source_y"],
-                                fit_params["core_x"],
-                                fit_params["core_y"],
-                                zenith.to(u.rad).value)
-        shower_result.h_max_uncert = errors["x_max_scale"] * shower_result.h_max
->>>>>>> 7b8367de
+
         shower_result.goodness_of_fit = np.nan
         shower_result.tel_ids = list(self.image.keys())
 
