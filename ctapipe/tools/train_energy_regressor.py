"""
Tool for training the EnergyRegressor
"""
import numpy as np

from ctapipe.core import Tool
from ctapipe.core.traits import Int, IntTelescopeParameter, Path
from ctapipe.io import TableLoader
from ctapipe.reco import CrossValidator, EnergyRegressor

from .utils import read_training_events

__all__ = [
    "TrainEnergyRegressor",
]


class TrainEnergyRegressor(Tool):
    """
    Tool to train a `~ctapipe.reco.EnergyRegressor` on dl1b/dl2 data.

    The tool first performs a cross validation to give an initial estimate
    on the quality of the estimation and then finally trains one model
    per telescope type on the full dataset.
    """

    name = "ctapipe-train-energy-regressor"
    description = __doc__

    examples = """
    ctapipe-train-energy-regressor \\
        --config train_energy_regressor.yaml \\
        --input gamma.dl2.h5 \\
        --output energy_regressor.pkl
    """

    output_path = Path(
        default_value=None,
        allow_none=False,
        directory_ok=False,
        help=(
            "Output path for the trained reconstructor."
            " At the moment, pickle is the only supported format."
        ),
    ).tag(config=True)

    n_events = IntTelescopeParameter(
        default_value=None,
        allow_none=True,
        help=(
            "Number of events for training the model."
            " If not given, all available events will be used."
        ),
    ).tag(config=True)

    chunk_size = Int(
        default_value=100000,
        allow_none=True,
        help="How many subarray events to load at once before training on n_events.",
    ).tag(config=True)

    random_seed = Int(
        default_value=0, help="Random seed for sampling training events."
    ).tag(config=True)

    n_jobs = Int(
        default_value=None,
        allow_none=True,
        help="Number of threads to use for the reconstruction. This overwrites the values in the config of each reconstructor.",
    ).tag(config=True)

    aliases = {
        ("i", "input"): "TableLoader.input_url",
        ("o", "output"): "TrainEnergyRegressor.output_path",
        "n-events": "TrainEnergyRegressor.n_events",
        "chunk-size": "TrainEnergyRegressor.chunk_size",
        "n-jobs": "EnergyRegressor.n_jobs",
        "cv-output": "CrossValidator.output_path",
    }

    classes = [
        TableLoader,
        EnergyRegressor,
        CrossValidator,
    ]

    def setup(self):
        """
        Initialize components from config
        """
        self.loader = self.enter_context(
            TableLoader(
                parent=self,
            )
        )
        self.n_events.attach_subarray(self.loader.subarray)

        self.regressor = EnergyRegressor(self.loader.subarray, parent=self)
        self.log.warning(f"{self.regressor._models}")
        self.cross_validate = CrossValidator(
            parent=self, model_component=self.regressor
        )
        self.rng = np.random.default_rng(self.random_seed)
        self.check_output(self.output_path, self.cross_validate.output_path)

    def start(self):
        """
        Train models per telescope type.
        """

        types = self.loader.subarray.telescope_types
        self.log.info("Inputfile: %s", self.loader.input_url)
        self.log.info("Training models for %d types", len(types))
        for tel_type in types:
            self.log.info("Loading events for %s", tel_type)
            feature_names = self.regressor.features + [
                self.regressor.target,
                "true_impact_distance",
            ]
            table = read_training_events(
                loader=self.loader,
                chunk_size=self.chunk_size,
                telescope_type=tel_type,
                reconstructor=self.regressor,
                feature_names=feature_names,
                rng=self.rng,
                log=self.log,
                n_events=self.n_events.tel[tel_type],
            )

            self.log.info("Train on %s events", len(table))
            self.cross_validate(tel_type, table)

            self.log.info("Performing final fit for %s", tel_type)
            self.regressor.fit(tel_type, table)
            self.log.info("done")

<<<<<<< HEAD
    def _read_table(self, telescope_type):
        table = self.loader.read_telescope_events(
            [telescope_type],
            dl1_muons=False,
            true_parameters=False,
        )
        self.log.info("Events read from input: %d", len(table))
        if len(table) == 0:
            raise TooFewEvents(
                f"Input file does not contain any events for telescope type {telescope_type}"
            )

        mask = self.regressor.quality_query.get_table_mask(table)
        table = table[mask]
        self.log.info("Events after applying quality query: %d", len(table))
        if len(table) == 0:
            raise TooFewEvents(
                f"No events after quality query for telescope type {telescope_type}"
            )

        table = self.regressor.feature_generator(table, subarray=self.loader.subarray)

        feature_names = self.regressor.features + [self.regressor.target]
        table = table[feature_names]

        valid = check_valid_rows(table)
        if np.any(~valid):
            self.log.warning("Dropping non-predictable events.")
            table = table[valid]

        n_events = self.n_events.tel[telescope_type]
        if n_events is not None:
            if n_events > len(table):
                self.log.warning(
                    "Number of events in table (%d) is less than requested number of events %d",
                    len(table),
                    n_events,
                )
            else:
                self.log.info("Sampling %d events", n_events)
                idx = self.rng.choice(len(table), n_events, replace=False)
                idx.sort()
                table = table[idx]

        return table

=======
>>>>>>> 75a38eea
    def finish(self):
        """
        Write-out trained models and cross-validation results.
        """
        self.log.info("Writing output")
        self.regressor.n_jobs = None
        self.regressor.write(self.output_path, overwrite=self.overwrite)
        if self.cross_validate.output_path:
            self.cross_validate.write(overwrite=self.overwrite)
        self.loader.close()


def main():
    TrainEnergyRegressor().run()


if __name__ == "__main__":
    main()<|MERGE_RESOLUTION|>--- conflicted
+++ resolved
@@ -135,55 +135,6 @@
             self.regressor.fit(tel_type, table)
             self.log.info("done")
 
-<<<<<<< HEAD
-    def _read_table(self, telescope_type):
-        table = self.loader.read_telescope_events(
-            [telescope_type],
-            dl1_muons=False,
-            true_parameters=False,
-        )
-        self.log.info("Events read from input: %d", len(table))
-        if len(table) == 0:
-            raise TooFewEvents(
-                f"Input file does not contain any events for telescope type {telescope_type}"
-            )
-
-        mask = self.regressor.quality_query.get_table_mask(table)
-        table = table[mask]
-        self.log.info("Events after applying quality query: %d", len(table))
-        if len(table) == 0:
-            raise TooFewEvents(
-                f"No events after quality query for telescope type {telescope_type}"
-            )
-
-        table = self.regressor.feature_generator(table, subarray=self.loader.subarray)
-
-        feature_names = self.regressor.features + [self.regressor.target]
-        table = table[feature_names]
-
-        valid = check_valid_rows(table)
-        if np.any(~valid):
-            self.log.warning("Dropping non-predictable events.")
-            table = table[valid]
-
-        n_events = self.n_events.tel[telescope_type]
-        if n_events is not None:
-            if n_events > len(table):
-                self.log.warning(
-                    "Number of events in table (%d) is less than requested number of events %d",
-                    len(table),
-                    n_events,
-                )
-            else:
-                self.log.info("Sampling %d events", n_events)
-                idx = self.rng.choice(len(table), n_events, replace=False)
-                idx.sort()
-                table = table[idx]
-
-        return table
-
-=======
->>>>>>> 75a38eea
     def finish(self):
         """
         Write-out trained models and cross-validation results.
